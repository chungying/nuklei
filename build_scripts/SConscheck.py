import os.path
import fnmatch

Import('conf')

# Local contributions

if conf.env['UseCIMG']:
  conf.env['CImg_include'] = '#/contrib/CImg/include'
conf.env['tclap_include'] = '#/contrib/tclap-1.1.0/include'
conf.env['ticpp_include'] = '#/contrib/ticpp-r97/src'
conf.env['trimesh_include'] = '#/contrib/trimesh2-2.12/include'
conf.env['libkdtree_include'] = '#/contrib/libkdtree++/include'
conf.env['nanoflann_include'] = '#/contrib/nanoflann/include'
conf.env['libklr_include'] = '#/contrib/libklr-2010_05_07/src'


if not conf.CheckPKGConfig('0.15.0'):
  print 'pkg-config not found.'
  Exit(1)

# Local Headers

conf.env.Prepend(CPPPATH = [ '#libnuklei/contrib/WildMagic5p4',
                             '#libnuklei/contrib/trsl-0.2.2', '#libnuklei/base',
                             '#libnuklei/kernel', '#libnuklei/io' ])

# contrib: libkdtree++

conf.env.Prepend(CPPPATH = [ '$libkdtree_include' ])

# contrib: libklr

conf.env.Prepend(CPPPATH = [ '$libklr_include' ])

# contrib: nanoflann

conf.env.Prepend(CPPPATH = [ '$nanoflann_include' ])

# contrib: CImg

if conf.env['UseCIMG']:
  conf.env.Append(CPPDEFINES = ['NUKLEI_USE_CIMG'])
  conf.env.Prepend(CPPPATH = [ '$CImg_include' ])
  conf.env.Append(CPPDEFINES = [ ('cimg_verbosity', 1) ])
  conf.env.Append(CPPDEFINES = [ ('cimg_display', 0) ])

  have_imconvert = conf.CheckIMConvert()
  have_libjpeg = conf.CheckCXXHeader( [ 'stdio.h', 'sys/types.h', 'jpeglib.h' ] ) and \
                 conf.CheckLib('jpeg', language = 'C++')
  have_libpng = conf.CheckCXXHeader( 'png.h' ) and \
                conf.CheckLib('png', language = 'C++')
  if have_libjpeg:
    conf.env.Append(CPPDEFINES = [ 'cimg_use_jpeg' ])
    conf.env.Append(LIBS = [ 'jpeg' ])
  if have_libpng:
    conf.env.Append(CPPDEFINES = [ 'cimg_use_png' ])
    conf.env.Append(LIBS = [ 'png' ])

  if not have_imconvert:
    if not have_libjpeg:
      print 'Warning: you have neither libjpeg nor ImageMagick convert.'
      print 'No JPEG I/O.'
    if not have_libpng:
      print 'Warning: you have neither libpng nor ImageMagick convert.'
      print 'No PNG I/O.'
    print 'Warning: supported image I/O:'
    print '  BMP'
    print '  PPM/PGM'
    if have_libpng: print '  PNG'
    if have_libjpeg: print '  JPG'
    print 'Install ImageMagick command line tools and/or libjpeg/libpng to enable a larger format support.'

# BLAS, LAPACK

if conf.env['PLATFORM'] == 'darwin':
  conf.env.Append(FRAMEWORKS = [ 'Accelerate' ])
elif conf.env['PLATFORM'] == 'posix':
  if not conf.CheckLib('lapack', language = 'C++'):
    print 'A LAPACK library is required.'
    print '** For more information, refer to the INSTALL document **'
    Exit(1)
  conf.env.Append(LIBS = [ 'lapack' ])
  hasABlas = False
  if conf.CheckLib('gslcblas', language = 'C++'):
    conf.env.Append(LIBS = [ 'gslcblas' ])
    hasABlas = True
  if conf.CheckLib('cblas', language = 'C++'):
    conf.env.Append(LIBS = [ 'cblas' ])
    hasABlas = True
  if conf.CheckLib('blas', language = 'C++'):
    conf.env.Append(LIBS = [ 'blas' ])
    hasABlas = True
  if not hasABlas:
    print 'A BLAS library is required.'
    print '** For more information, refer to the INSTALL document **'
    Exit(1)
else:
  print 'Unknown platform.'
  Exit(1)


# CGAL

if conf.env['UseCGAL']:
  if not conf.CheckCXXHeader('CGAL/version.h') or \
     not conf.CheckLib('CGAL', language = 'C++') or \
     not conf.CheckLib('CGAL_Core', language = 'C++'):
    print 'Please check your CGAL installation.'
    print '** For more information, refer to the INSTALL document **'
    Exit(1)
  else:
    # Note: CGAL may need the following:
    # 'CGALcore++', 'CGALPDB', 'mpfr', 'gmpxx', 'gmp'
    conf.env.Append(CPPDEFINES = ['NUKLEI_USE_CGAL'])
<<<<<<< HEAD
    conf.env.Append(LIBS = [ 'CGAL', 'CGAL_Core' ])

    precisionFound = conf.CheckLib('gmpxx', language = 'C++') and \
                     conf.CheckLib('mpfr', language = 'C++') and \
                     conf.CheckLib('gmp', language = 'C++')

    taucsFound = conf.CheckCHeader('taucs.h') and \
                 conf.CheckLib('taucs', language = 'C')

    eigen3Found = conf.CheckPKG('eigen3 >= 1.0.0')

    if not precisionFound:
      print 'Mesh and partial view computation disabled because GMP and MPFR not found.'
    else:
      conf.env.Append(LIBS = [ 'gmpxx', 'mpfr', 'gmp' ])
      conf.env.Append(CPPDEFINES = [ 'NUKLEI_HAS_PRECISION' ])

      if eigen3Found:
        eigen3dict = conf.env.ParseFlags("!pkg-config --cflags --libs eigen3")
        for i in eigen3dict['CPPPATH']:
          eigen3dict['CCFLAGS'].append('-I' + i)
        eigen3dict['CPPPATH'] = []
        conf.env.MergeFlags(eigen3dict)
        conf.env.Append(CPPDEFINES = [ 'NUKLEI_HAS_EIGEN3' ])
      elif taucsFound:
        conf.env.Append(LIBS = [ 'taucs' ])
        conf.env.Append(CPPDEFINES = [ 'NUKLEI_HAS_TAUCS' ])
      else:
        print 'Mesh and partial view computation disabled because neither Eigen3 or TAUCS were found.'
=======
    conf.env.Append(LIBS = [ 'CGAL' ])
    if not conf.CheckCGAL_LAPACK():
      print 'Your CGAL install does not seem to support LAPACK.'
      print 'A LAPACK-enabled CGAL install is necessary.'
>>>>>>> cd56a229

# GSL

#conf.env.Append(LIBS = [ 'gslcblas' ])
if not conf.CheckCXXHeader('gsl/gsl_version.h') or \
   not conf.CheckLib('gsl', language = 'C++'):
  print 'Please check your GSL installation.'
  print '** For more information, refer to the INSTALL document **'
  Exit(1)
else:
  conf.env.Append(LIBS = [ 'gsl' ])
  # GSL requires a BLAS library for vector and matrix operations.  The
  # default CBLAS library supplied with GSL (gslcblas) can be replaced
  # by the tuned ATLAS library for better performance. This is what
  # happens here, since CGAL already links to a fast BLAS
  # implementation.

  # GSL is not used in headers: all GSL symbols are linked from libnuklei.so,
  # we don't need to add gsl to PkgCLibs.
  # conf.env['PkgCLibs'] += ' -lgsl -lgslcblas'

# Boost

if not conf.CheckCXXHeader('boost/version.hpp'):
  print 'Please check your Boost installation.'
  print 'Note that if you installed boost from source, headers are '
  print 'installed in $prefix/include/boost_1_xx_x/, which is not '
  print 'automatically detected.'
  print '** For more information, refer to the INSTALL document **'
  Exit(1)

def bln(env, name):
  return conf.env['boost_format'] % name

if not (conf.CheckBoost('1.35', '0.0')):
  print 'Boost version 1.35 or higher needed.'
  print 'Please check your Boost installation.'
  Exit(1)
else:
  if not conf.CheckLib(bln(conf.env, 'boost_system'), language = 'C++'):
    print 'Please check your Boost installation.'
    print 'Note that if you installed boost from source, libs are '
    print 'named as libboost_LIBNAME-COMPILER-THREAD.so, which is not '
    print 'automatically detected.'
    print '** For more information, refer to the INSTALL document **'
    Exit(1)
  else:
    conf.env.Append(LIBS = [ bln(conf.env, 'boost_system') ])
    conf.env['PkgCLibs'] += ' -l' + bln(conf.env, 'boost_system')



if not conf.CheckLib(bln(conf.env, 'boost_serialization'), language = 'C++') or \
   not conf.CheckLib(bln(conf.env, 'boost_filesystem'), language = 'C++') or \
   not conf.CheckLib(bln(conf.env, 'boost_thread'), language = 'C++'):
  print 'Please check your Boost installation.'
  print 'Note that if you installed boost from source, libs are '
  print 'named as libboost_LIBNAME-COMPILER-THREAD.so, which is not '
  print 'automatically detected.'
  print '** For more information, refer to the INSTALL document **'
  Exit(1)


conf.env.Append(LIBS = [ bln(conf.env, 'boost_serialization') ])
conf.env['PkgCLibs'] += ' -l' + bln(conf.env, 'boost_serialization')
conf.env.Append(LIBS = [ bln(conf.env, 'boost_iostreams') ])
conf.env['PkgCLibs'] += ' -l' + bln(conf.env, 'boost_iostreams')
conf.env.Append(LIBS = [ bln(conf.env, 'boost_thread') ])
conf.env['PkgCLibs'] += ' -l' + bln(conf.env, 'boost_thread')
conf.env.Append(LIBS = [ bln(conf.env, 'boost_filesystem') ])
conf.env['PkgCLibs'] += ' -l' + bln(conf.env, 'boost_filesystem')

conf.env.Append(CPPDEFINES = ['NUKLEI_TRSL_USE_BSD_BETTER_RANDOM_GENERATOR'])
conf.env['PkgCCflags'] += ' -DNUKLEI_TRSL_USE_BSD_BETTER_RANDOM_GENERATOR'

# OpenCV

if conf.env['UseOpenCV']:
  if not conf.CheckPKG('opencv >= 1.0.0'):
    print 'OpenCV >= 1.0.0 not found.'
    Exit(1)

  opencvdict = conf.env.ParseFlags("!pkg-config --cflags --libs opencv")
  for i in opencvdict['CPPPATH']:
    opencvdict['CCFLAGS'].append('-I' + i)
  opencvdict['CPPPATH'] = []
  conf.env.MergeFlags(opencvdict)
  conf.env.Append(CPPDEFINES = [ 'NUKLEI_USE_OPENCV' ])

  if not conf.CheckCXXHeader('cv.h'):
    print 'Please check your OpenCV installation.'
    print '** For more information, refer to the INSTALL document **'
    Exit(1)

# PCL

if conf.env['UsePCL']:
  pcl_io = ''
  
  for version in [ '1.9', '1.8', '1.7', '1.6', '1.5', '1.4' ]:
    if conf.CheckPKG('pcl_io-' + version):
      if conf.CheckPKG('pcl_io >= ' + version):
        print "Found two versions of PCL: " + 'pcl_io-' + version + " and " + \
          "pcl_io. Using pcl_io."
        pcl_io = 'pcl_io'
      else:
        pcl_io = 'pcl_io-' + version
      break
  else:
    if conf.CheckPKG('pcl_io >= 1.4.0'):
      pcl_io = 'pcl_io'
    else:
      print 'PCL >= 1.4.0 not found.'
      Exit(1)

  pcldict = conf.env.ParseFlags("!pkg-config --cflags --libs " + pcl_io)
  for i in pcldict['CPPPATH']:
    pcldict['CCFLAGS'].append('-I' + i)
  pcldict['CPPPATH'] = []
  conf.env.MergeFlags(pcldict)
  conf.env.Append(CPPDEFINES = [ 'NUKLEI_USE_PCL' ])
  conf.env['PkgCCflags'] += ' -DNUKLEI_USE_PCL ' + \
                            os.popen("pkg-config --cflags " + pcl_io).read().rstrip("\n")
  conf.env['PkgCLibs'] += ' ' + os.popen("pkg-config --libs " + pcl_io).read().rstrip("\n")

  if not conf.CheckCXXHeader('pcl/point_cloud.h'):
    print 'Please check your PCL installation.'
    print '** For more information, refer to the INSTALL document **'
    Exit(1)

# OpenMP

if conf.env['UseOpenMP']:
  conf.env.Append(CPPDEFINES = [ 'NUKLEI_USE_OPENMP' ])
  conf.env.Append(CCFLAGS = [ '-fopenmp' ])
  conf.env.Append(LINKFLAGS = [ '-fopenmp' ])
  conf.env['PkgCCflags'] += ' -DNUKLEI_USE_OPENMP'
  conf.env['PkgCCflags'] += ' -fopenmp'
  conf.env['PkgCLibs'] += ' -fopenmp'


# These are simply expected...
conf.env.Append(LIBS = [ 'z', 'pthread', 'm' ])
<|MERGE_RESOLUTION|>--- conflicted
+++ resolved
@@ -113,7 +113,7 @@
     # Note: CGAL may need the following:
     # 'CGALcore++', 'CGALPDB', 'mpfr', 'gmpxx', 'gmp'
     conf.env.Append(CPPDEFINES = ['NUKLEI_USE_CGAL'])
-<<<<<<< HEAD
+
     conf.env.Append(LIBS = [ 'CGAL', 'CGAL_Core' ])
 
     precisionFound = conf.CheckLib('gmpxx', language = 'C++') and \
@@ -143,12 +143,6 @@
         conf.env.Append(CPPDEFINES = [ 'NUKLEI_HAS_TAUCS' ])
       else:
         print 'Mesh and partial view computation disabled because neither Eigen3 or TAUCS were found.'
-=======
-    conf.env.Append(LIBS = [ 'CGAL' ])
-    if not conf.CheckCGAL_LAPACK():
-      print 'Your CGAL install does not seem to support LAPACK.'
-      print 'A LAPACK-enabled CGAL install is necessary.'
->>>>>>> cd56a229
 
 # GSL
 
