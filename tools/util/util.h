--- conflicted
+++ resolved
@@ -18,11 +18,8 @@
 int test(int argc, char ** argv);
 int invert_transfo(int argc, char ** argv);
 int mcmc_pose_estimation(int argc, char ** argv);
-<<<<<<< HEAD
 int partial_view(int argc, char ** argv);
 int create_mesh(int argc, char ** argv);
-=======
 int pe(int argc, char ** argv);
->>>>>>> 264a2b4c
 
 #endif